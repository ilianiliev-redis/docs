const defaultTheme = require('tailwindcss/defaultTheme');
const plugin = require('tailwindcss/plugin');

module.exports = {
  content: ["content/**/*.md", "layouts/**/*.html", "./tailwindcss.whitelist.txt"],
  theme: {
    extend: {
      fontFamily: {
				sans: [ 'Space Grotesk', ...defaultTheme.fontFamily.sans ],
				mono: [ 'Space Mono', 'SF Mono', ...defaultTheme.fontFamily.mono ],
				geist: [ 'Geist', ...defaultTheme.fontFamily.sans ],
				monogeist: ['Geist Mono', ...defaultTheme.fontFamily.mono ],
				trailers: [ 'TT Trailers', ...defaultTheme.fontFamily.sans ],
      },
			colors: {
				midnight: {
					700: '#161F31',
					},
				neutral: {
					150: '#F0F0F0'
				},
				'redis-red': {
					500: '#FF4438',
					600: '#D52D1F',
					700: '#E4291E',
				},
				'redis-yellow': {
					100: '#FBFFE8',
					300: '#EDFF8E',
					500: '#DCFF1E',
				},
				'redis-indigo': {
					500: '#5961ff',
					600: '#454CD5'
				},
				'redis-pen': {
					200: '#E8EBEC',
					300: '#B9C2C6',
					400: '#8A99A0',
					600: '#5C707A',
					700: '#2D4754',
					800: '#163341',
					900: '#8A221C',
				},
				'redis-pencil': {
					200: '#E5E5E5',

					250: '#D9D9D9',

					300: '#B2B2B2',
					500: '#808080',
					600: '#4C4C4C',

					700: '#444444',

					900: '#191919',
					950: '#000000'
				},
				'redis-ink': {
					900: '#091A23'
				},
				'redis-neutral': {
					200: '#F9F9F9',
					600: '#bfc2c4',
					800: '#4E545B'
				},
<<<<<<< HEAD
				'blue-bubble': '#80DBFF',
        		'yellow-bubble': '#DCFF1E',
        		'purple-bubble': '#C795E3',
        		'gray-bubble': '#8A99A0',
        		'red-bubble': '#FD4439'
=======
				'redis-white': {
					200: '#FFF',
				}
>>>>>>> bb06ec3a
			},
      typography: (theme) => (  {
        DEFAULT: {
          css: {
						maxWidth: '100%',
            color: theme('colors.redis-ink.900'),
            a: {
              transition: '.2s all',
			  			textDecoration: 'underline',
							fontWeight: '400',
            },
            code: {
              fontWeight: '500',
							fontSize: '1em',
            },
            pre: {
              padding: '1.25rem',
            },
          },
        },
        lg: {
          css: {
            lineHeight: '1.6',
          },
        },
      }),
    },
  },
  plugins: [
    require('@tailwindcss/typography'),
    plugin(function({ addComponents, theme }) {
			const buttons = {
				'.button-xs, .button-sm, .button, .button-lg, .button-xl, .button-2xl': {
					display: 'inline-flex',
					alignItems: 'center',
					justifyContent: 'center',
					fontWeight: '600',
					letterSpacing: theme('letterSpacing.normal'),
					borderRadius: theme('borderRadius.sm'),
					whiteSpace: 'nowrap',
					transition: '.2s all',
				},
				'.button-xs': {
					fontSize: theme('fontSize.sm'),
					paddingLeft: theme('spacing.1'),
					paddingRight: theme('spacing.1'),
					height: '30px'
				},
				'.button-sm': {
					fontSize: theme('fontSize.sm'),
					paddingLeft: theme('spacing.3'),
					paddingRight: theme('spacing.3'),
					height: '34px'
				},
				'.button': {
					fontSize: theme('fontSize.sm'),
					paddingLeft: theme('spacing.3'),
					paddingRight: theme('spacing.3'),
					height: '38px'
				},
				'.button-lg': {
					fontSize: theme('fontSize.sm'),
					paddingLeft: theme('spacing.4'),
					paddingRight: theme('spacing.4'),
					height: '42px'
				},
				'.button-xl': {
					fontSize: theme('fontSize.base'),
					paddingLeft: theme('spacing.5'),
					paddingRight: theme('spacing.5'),
					height: '48px'
				},
				'.button-2xl': {
					fontSize: theme('fontSize.lg'),
					paddingLeft: theme('spacing.6'),
					paddingRight: theme('spacing.6'),
					height: '60px'
				}
      };
      addComponents([ buttons ]);
		})
  ],
};<|MERGE_RESOLUTION|>--- conflicted
+++ resolved
@@ -64,17 +64,14 @@
 					600: '#bfc2c4',
 					800: '#4E545B'
 				},
-<<<<<<< HEAD
 				'blue-bubble': '#80DBFF',
         		'yellow-bubble': '#DCFF1E',
         		'purple-bubble': '#C795E3',
         		'gray-bubble': '#8A99A0',
-        		'red-bubble': '#FD4439'
-=======
+        		'red-bubble': '#FD4439',
 				'redis-white': {
 					200: '#FFF',
 				}
->>>>>>> bb06ec3a
 			},
       typography: (theme) => (  {
         DEFAULT: {
