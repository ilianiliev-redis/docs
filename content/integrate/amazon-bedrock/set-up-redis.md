---
LinkTitle: Set up Redis
Title: Set up Redis for Bedrock
alwaysopen: false
categories:
- docs
- integrate
- oss
- rs
- rc
description: Shows how to set up your Redis database for Amazon Bedrock.
group: cloud-service
summary: With Amazon Bedrock, users can access foundational AI models from a variety
  of vendors through a single API, streamlining the process of leveraging generative
  artificial intelligence.
type: integration
weight: 1
---

You need to set up your Redis Cloud database before you can set it as the vector database in Amazon Bedrock. To do this, you need to:

1. [Sign up for Redis Cloud and create a database](#sign-up-create-subscription)
1. [Enable Transport Layer Security (TLS) for the database and save the certificates](#get-certs)
1. [Store database credentials in AWS secrets manager](#store-secret)
1. [Create a vector index in your database](#create-vector-index) for Bedrock to use

After you set up the database, you can use the database information to set it as your knowledge base database when you [create a knowledge base]({{< relref "/integrate/amazon-bedrock/create-knowledge-base" >}}).

## Sign up and create a database  {#sign-up-create-subscription}

To set up a Redis Cloud instance for Bedrock, you need to:

1. [Sign up for Redis Cloud](#sign-up) if you do not already have an account.
1. [Create a database](#create-sub) to use for your Bedrock knowledge base.

### Sign up for Redis Cloud using AWS Marketplace {#sign-up}

1.  Select the [Redis Cloud](https://aws.amazon.com/marketplace/pp/prodview-mwscixe4ujhkq?sr=0-1&ref_=beagle&applicationId=AWSMPContessa) AWS marketplace link from Bedrock to be taken to the Redis Cloud plan listing.

    {{<image filename="images/rc/aws-marketplace-rc-flexible-plan.png" alt="The Redis Cloud listing on AWS Marketplace" >}}

1.  Subscribe to Redis Cloud listing, locate the **Set Up Your Account** button, and then select it to begin mapping your Redis Cloud account with your AWS Marketplace account.

    {{<image filename="images/rc/aws-marketplace-account-setup-button.png" alt="Use the Set Up Your Account button after subscribing to Redis Cloud with your AWS Marketplace account." width="50%">}}

1.  Sign in to the Redis Cloud [admin console](https://app.redislabs.com).

1.  Select the Redis account to be mapped to your AWS Marketplace account and confirm that your payment method will change and that the connection cannot be undone.

    {{<image filename="images/rc/aws-marketplace-map-account-dialog.png" alt="Use the AWS Marketplace dialog to map your Redis Cloud account to your AWS Marketplace account." width="80%">}}

1.  Use the **Map account** button to confirm your choice.

1.  Once your Redis account is mapped to your AWS Marketplace account, a message appears in the upper, left corner of the account panel.

    {{<image filename="images/rc/aws-marketplace-billing-badge.png" alt="The AWS Marketplace badge appears when your Redis Cloud account is mapped to an AWS Marketplace account." width="150px">}}

    In addition, AWS Marketplace is reported as the selected payment method.

### Create a database {#create-sub} 

1. In the [admin console](https://app.redislabs.com/), select **New database**. 

    {{<image filename="images/rc/button-database-new.png" alt="The New Database button creates a new database." width="120px">}}

1. When the **New database** page appears, select **Vector search** from the use case panel.

    {{<image filename="images/rc/create-database-redis-use-cases.png" alt="The Redis Use case panel">}}

1. Select **Pro** to create a Pro plan.

    {{<image filename="images/rc/create-database-subscription-pro-new.png" alt="The Subscription selection panel with Pro selected.">}}

1. Select **Amazon Web Services** as the cloud vendor, select a region, and enter a name for your subscription.

    {{<image filename="images/rc/subscription-new-flexible-setup-general.png" width="75%" alt="The General settings of the Setup tab." >}}

1. In the **Version** section, select **Redis 7.2**.

    {{<image filename="images/rc/subscription-new-flexible-version-section.png"  alt="Version selection between Redis 6.2 and 7.2" >}}

1. In the **Advanced options** section, select Multi-AZ to ensure [high-availability]({{< relref "/operate/rc/databases/configuration/high-availability" >}}). 

    {{<image filename="images/rc/subscription-new-flexible-advanced-multi-az.png" width="75%" alt="The Multi-AZ toggle set to on." >}}

1. When finished, select **Continue**.

    {{<image filename="images/rc/button-subscription-continue.png" width="100px" alt="Select the Continue button to continue to the next step." >}}

1. The **Sizing** tab helps you specify the database requirements for your subscription.

    {{<image filename="images/rc/subscription-new-flexible-sizing-tab.png" width="75%" alt="The Sizing tab when creating a new Flexible subscription." >}}

    Select the **Add** button to create a database.

    {{<image filename="images/rc/icon-add-database.png" width="30px" alt="Use the Add button to define a new database for your subscription." >}}

1. In the **New Database** dialog, name your database.

    {{<image filename="images/rc/flexible-add-database-basic.png" width="75%" alt="The New Database dialog with basic settings." >}}

    We selected **Search and query** and **JSON** for you already. **Search and query** enables vector database features for your database. You can remove **JSON** if you want.

1. Set the Memory limit of your database based on the amount of data that Bedrock will pull from your Simple Storage Service (S3) [bucket](https://docs.aws.amazon.com/AmazonS3/latest/userguide/creating-buckets-s3.html). See [Find out the size of your S3 buckets](https://aws.amazon.com/blogs/storage/find-out-the-size-of-your-amazon-s3-buckets/) to find out how much knowledge base data is stored in your S3 bucket and pick the closest size, rounded up, from the table below. 

    | Total Size of Documents in S3 | Database size without replication | Database size with replication |
|-------------------------------|-----------------------------------|--------------------------------|
| 10,000 kb                     | 135 Mb                             | 270 Mb                         |
| 100,000 kb                    | 1.35 Gb                            | 2.7 Gb                         |
| 1,000,000 kb                  | 13.5 Gb                              | 27 Gb                          |
| 10,000,000 kb                 | 135 Gb                             | 270 Gb                         |

    For more information on sizing, see the [Bedrock integration blog post](https://redis.com/blog/amazon-bedrock-integration-with-redis-enterprise#right-size-your-database-for-amazon-bedrock).

1. When finished, select **Save database** to create your database.

    {{<image filename="images/rc/button-database-save.png" width="140px" alt="Select the Save Database button to define your new database." >}}

1. Select **Continue** to move to the **Review and Create** tab.

1. Review your subscription. You will not need to enter a payment method, as it's automatically assigned to your AWS Marketplace account. 

1. Select **Confirm & pay** to create your new database.

    {{<image filename="images/rc/button-create-db-confirm-pay.png" width="140px" alt="Select Confirm & pay to create your new database." >}}

    Note that databases are created in the background.  While they are provisioning, you aren't allowed to make changes.  (The process generally takes 10-15 minutes.)

    Use the **Databases list** to check the status of your subscription.  You will also receive an email when your database is ready to use.

## Enable TLS and get certificates {#get-certs}

For your database to be fully secure, you must enable [Transport Layer Security (TLS)]({{< relref "/operate/rc/security/database-security/tls-ssl#enable-tls" >}}) for your database with client authentication.

1. Select **Databases** from the [admin console](https://app.redislabs.com/) menu and then select your database from the list.

1. From the database's **Configuration** screen, select the **Edit database** button:

    {{<image filename="images/rc/button-database-edit.png" width="140px" alt="The Edit database button lets you change selected database properties." >}}

1. In the **Security** section, use the **Transport layer security (TLS)** toggle to enable TLS:

    {{<image filename="images/rc/database-details-configuration-tab-security-tls-toggle.png" width="200px" alt="Use the Transport Layer Security toggle to enable TLS." >}}

1. Select **Download server certificate** to download the Redis Cloud certificate bundle `redis_ca.pem`:

    {{<image filename="images/rc/button-database-config-security-server-ca-download.png" width="250px" alt="Use the Download server certificate button to download the Redis Cloud CA certificates." >}}

1. Select the **Mutual TLS (require client authentication)** checkbox to require client authentication.

1. Select **Add client certificate** to add a certificate.

    {{<image filename="images/rc/mtls-add-client-certificate.png" width="200px" alt="The Add client certificate button." >}}

1. Either provide an [X.509 client certificate](https://en.wikipedia.org/wiki/X.509) or chain in PEM format for your client or select **Generate** to create one:

    {{<image filename="images/rc/database-details-configuration-tab-security-tls-client-auth-certificate.png" alt="Provide or generate a certificate for Mutual TLS." >}}

    - If you generate your certificate from the Redis Cloud console, a **Download certificate** button will appear after it is generated. Select it to download the certificate. 

        {{<image filename="images/rc/mtls-download-certificate.png" alt="The Download certificate button." >}}
        
        The download contains:

        - `redis-db-<database_id>.crt` – the certificate's public key.

        - `redis-db-<database_id>.key` – the certificate's private key.

        {{<note>}}
You must download the certificate using the button at this point.  After your changes have been applied, the full bundle of public and private keys will no longer be available for download.
        {{</note>}}
    
    - If you provide a client certificate, you will see the certificate details before you save your changes.

        {{<image filename="images/rc/mtls-certificate-details.png" alt="The Download certificate button." >}}

1. To apply your changes and enable TLS, select the **Save database** button:

    {{<image filename="images/rc/button-database-save.png" width="140px" alt="Use the Save database button to save database changes." >}}

## Store database credentials in AWS secrets manager {#store-secret}

In the [AWS Management Console](https://console.aws.amazon.com/), use the **Services** menu to locate and select **Security, Identity, and Compliance** > **Secrets Manager**. [Create a secret](https://docs.aws.amazon.com/secretsmanager/latest/userguide/create_secret.html) of type **Other type of secret** with the following key/value fields:

- `username`: Database username
- `password`: Database password
- `serverCertificate`: Contents of the [server certificate]({{< relref "/operate/rc/security/database-security/tls-ssl#download-certificates" >}}) (`redis_ca.pem`)
- `clientCertificate`: Contents of the client certificate (`redis_user.crt`)
- `clientPrivateKey`: Contents of the client private key (`redis_user_private.key`)

After you store this secret, you can view and copy the [Amazon Resource Name (ARN)](https://docs.aws.amazon.com/secretsmanager/latest/userguide/reference_iam-permissions.html#iam-resources) of your secret on the secret details page. 

## Create a vector index in your database {#create-vector-index}

<<<<<<< HEAD
After your database is set up, create an index with a vector field using [FT.CREATE]({{< relref "/commands" >}}/ft.create/) as your knowledge base for Amazon Bedrock. You can accomplish this using **Redis Insight** or `redis-cli`.
=======
After your Redis Cloud database is set up, create a search index with a vector field using [FT.CREATE]({{< relref "/commands" >}}/ft.create/) as your knowledge base for Amazon Bedrock. You can accomplish this using **RedisInsight** or `redis-cli`.
>>>>>>> b30e3110

### Redis Insight

[Redis Insight]({{< relref "/develop/connect/insight/" >}}) is a free Redis GUI that allows you to visualize and optimize your data in Redis. 

To create your vector index in Redis Insight:

1. [Download and install Redis Insight](https://redis.com/redis-enterprise/redis-insight/) if you don't have it already.

1. In the Redis Cloud [admin console](https://app.redislabs.com/), in your database's **Configuration** tab, select the **Connect** button next to your database to open the connection wizard.

    {{< image filename="/images/rc/connection-wizard-button.png#no-click" alt="Connect button." >}}

1. In the connection wizard, under **Redis Insight Desktop**, select **Public Endpoint**. Select **Open with Redis Insight** to connect to the database with Redis Insight.

1. Select **Use TLS**. In the **CA Certificate** section, select **Add new CA certificate**. Give the certificate a name in the **Name** field, and enter the contents of `redis_ca.pem` into the **Certificate** field.

    {{<image filename="images/rc/ri-bedrock-add-ca-cert.png" width=80% alt="The Redis Insight Add CA Certificate section." >}}

1. Select **Requires TLS Client Authentication**. In the **Client Certificate** section, select **Add new certificate**. Give the certificate a name in the **Name** field. Enter the contents of `redis_user.crt` into the **Certificate** field, and the contents of `redis_user_private.key` into the **Private Key** field.

    {{<image filename="images/rc/ri-bedrock-add-client-cert.png" width=80% alt="The Redis Insight Add Client Certificate section." >}}

1. Select **Add Redis Database** to connect to the database.

1. Select your database alias to connect to your database. Select the **Workbench** icon to go to the workbench.

    {{<image filename="images/rc/ri-bedrock-workbench.png" width=50px alt="The Redis Insight workbench icon." >}}

1. Enter the [FT.CREATE]({{< relref "/commands" >}}/ft.create/) command to create an index. 

    ```text
    FT.CREATE <index_name>                    
        ON HASH                
        SCHEMA
            "<text_field>" TEXT
            "<metadata_field>" TEXT                   
            "<vector_field>"  VECTOR FLAT     
                6                          
                "TYPE" "FLOAT32"            
                "DIM" 1536                   
                "DISTANCE_METRIC" "COSINE"  
    ```

    Replace the following fields:

    - `<index_name>` with the vector index name
    - `<text_field>` with the text field name
    - `<metadata_field>` with the metadata field name
    - `<vector_field>` with the vector field name

1. Select **Run** to create the index.

    {{<image filename="images/rc/ri-bedrock-run-button.png" width=50px alt="The Redis Insight run button." >}}

### `redis-cli`

The [`redis-cli`]({{< relref "/develop/connect/cli" >}}) command-line utility lets you connect and run Redis commands directly from the command line. To use `redis-cli`, you can [install Redis]({{< relref "/operate/oss_and_stack/stack-with-enterprise/install/" >}}).

Public endpoint and port details are available from the **Databases** list or the database's **Configuration** screen. Select **Connect** to view how to connect to your database with `redis-cli`.

```sh
redis-cli -h <endpoint> -p <port> --tls --cacert redis_ca.pem \
    --cert redis_user.crt --key redis_user_private.key
```

After you are connected with `redis-cli`, create an index using [FT.CREATE]({{< relref "/commands" >}}/ft.create/). 

```text
FT.CREATE <index_name>                    
    ON HASH                
    SCHEMA
        "<text_field>" TEXT
        "<metadata_field>" TEXT                   
        "<vector_field>"  VECTOR FLAT     
            6                          
            "TYPE" "FLOAT32"            
            "DIM" 1536                   
            "DISTANCE_METRIC" "COSINE"  
```

Replace the following fields:
- `<index_name>` with the vector index name
- `<text_field>` with the text field name
- `<metadata_field>` with the metadata field name
- `<vector_field>` with the vector field name

## Next steps

After your Redis database is set up, you can use it to [create a knowledge base]({{< relref "/integrate/amazon-bedrock/create-knowledge-base" >}}) in Amazon Bedrock.<|MERGE_RESOLUTION|>--- conflicted
+++ resolved
@@ -192,11 +192,8 @@
 
 ## Create a vector index in your database {#create-vector-index}
 
-<<<<<<< HEAD
-After your database is set up, create an index with a vector field using [FT.CREATE]({{< relref "/commands" >}}/ft.create/) as your knowledge base for Amazon Bedrock. You can accomplish this using **Redis Insight** or `redis-cli`.
-=======
-After your Redis Cloud database is set up, create a search index with a vector field using [FT.CREATE]({{< relref "/commands" >}}/ft.create/) as your knowledge base for Amazon Bedrock. You can accomplish this using **RedisInsight** or `redis-cli`.
->>>>>>> b30e3110
+
+After your Redis Cloud database is set up, create a search index with a vector field using [FT.CREATE]({{< relref "/commands" >}}/ft.create/) as your knowledge base for Amazon Bedrock. You can accomplish this using **Redis Insight** or `redis-cli`.
 
 ### Redis Insight
 
