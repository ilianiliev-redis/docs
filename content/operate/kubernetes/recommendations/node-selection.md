--- conflicted
+++ resolved
@@ -187,34 +187,20 @@
 
 Rack-zone awareness is a single property in the Redis Enterprise cluster CRD named `rackAwarenessNodeLabel`.
 
-<<<<<<< HEAD
 ### Choose a node label
 
 The most common label used for rack-zone awareness is topology.kubernetes.io/zone, a standard Kubernetes label that shows the zone a node runs in. Many Kubernetes platforms add this label to nodes by default, as noted in the [Kubernetes documentation](https://kubernetes.io/docs/setup/best-practices/multiple-zones/#nodes-are-labeled).
 
 If your platform doesn’t set this label automatically, you can use any custom label that describes the node’s topology (such as rack, zone, or region).
-=======
-### Choosing a node label
-
-The most commonly used label for rack-zone awareness is `topology.kubernetes.io/zone`, which is a well-known Kubernetes label that specifies the zone where a node runs. This label is readily available on all nodes in many Kubernetes platforms, as documented in ['Running in multiple zones'](https://kubernetes.io/docs/setup/best-practices/multiple-zones/#nodes-are-labeled).
-
-However, not all Kubernetes platforms configure this label by default. You can use any custom label that indicates the topology information (rack, zone, region, etc.) for your nodes.
->>>>>>> d165cb74
 
 ### Node labeling requirements
 
 {{< warning >}}
-<<<<<<< HEAD
+
 **All eligible nodes must have the label for rack-awareness to work. The operator requires every node that might run Redis Enterprise pods to be labeled. If any are missing the label, reconciliation will fail.
 {{< /warning >}}
 
 Eligible nodes are all nodes where Redis Enterprise pods can be scheduled. By default, these are all worker nodes in the cluster, but you can limit them using `spec.nodeSelector` in the Redis Enterprise cluster (REC) configuration.
-=======
-**All eligible nodes must be labeled** with the chosen label for rack-awareness to work properly. The operator expects that all nodes where Redis Enterprise pods can be scheduled will have the specified label, and will fail and stop reconciliation if any eligible nodes are missing the label.
-{{< /warning >}}
-
-Eligible nodes are all nodes where Redis Enterprise pods can be scheduled. By default, these are all worker nodes in the cluster, but this can be restricted by specifying `.spec.nodeSelector` in the Redis Enterprise cluster (REC) configuration.
->>>>>>> d165cb74
 
 The value for the chosen label must indicate the topology information (rack, zone, region, etc.) for each node.
 
