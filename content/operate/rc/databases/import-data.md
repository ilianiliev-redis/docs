--- conflicted
+++ resolved
@@ -26,18 +26,11 @@
 
 ## Import from a Redis server {#redis-server}
 
-<<<<<<< HEAD
-To import a dataset from any publicly available Redis community edition server:
+To import a dataset from any publicly available Redis Community Edition server:
 
 1. Select **Databases** from the Redis Cloud console menu and then select the target database from the database list.
 1. Select **Import**.
     {{<image filename="images/rc/database-configuration-import.png" alt="The Import dataset section and Import button." >}}
-=======
-To import a dataset from any publicly available Redis Community Edition server:
-
-1. Select **Databases** from the Redis Cloud console menu and then select the target database from the database list.
-1. Select **Import**.
->>>>>>> fdccfd64
 1. Enter the source database details:
     - Source type - Select **Redis**.
     - Redis Hostname/IP Address - Enter the hostname or the public IP address of the source Redis server.
@@ -55,10 +48,7 @@
 
 1. Select **Databases** from the Redis Cloud console menu and then select your database from the list.
 1. Select **Import**.
-<<<<<<< HEAD
-    {{<image filename="images/rc/database-configuration-import.png" alt="The Import dataset section and Import button." >}}
-=======
->>>>>>> fdccfd64
+    {{<image filename="images/rc/database-configuration-import.png" alt="The Import dataset section and Import button." >}}
 1. Enter the details for the RDB file:
     - Source type - Select **FTP** or **HTTP**.
     - Source path - Enter the URL for the RDB file: `<protocol>://[username][:password]@hostname[:port]/[path/]filename.rdb[.gz]`
@@ -163,10 +153,7 @@
 
 1. In the [Redis Cloud console](https://cloud.redis.io/), select the target database from the database list.
 1. Select **Import**.
-<<<<<<< HEAD
-    {{<image filename="images/rc/database-configuration-import.png" alt="The Import dataset section and Import button." >}}
-=======
->>>>>>> fdccfd64
+    {{<image filename="images/rc/database-configuration-import.png" alt="The Import dataset section and Import button." >}}
 1. Enter the details for the RDB file:
     - Source type - Select **AWS S3**.
     - Source path - Enter the URL for the RDB file: `s3://bucketname/[path/]filename.rdb[.gz]`
@@ -200,10 +187,7 @@
 
 1. In the [Redis Cloud console](https://cloud.redis.io/), select the target database from the database list.
 1. Select **Import**.
-<<<<<<< HEAD
-    {{<image filename="images/rc/database-configuration-import.png" alt="The Import dataset section and Import button." >}}
-=======
->>>>>>> fdccfd64
+    {{<image filename="images/rc/database-configuration-import.png" alt="The Import dataset section and Import button." >}}
 1. Enter the details for the RDB file:
     - Source type - Select **Google Cloud Storage**.
     - Source path - Enter the URL for the RDB file: `gs://bucketname/[path/]filename.rdb[.gz]`
@@ -223,10 +207,7 @@
 
 1. In the Redis Cloud console, select the target database from the database list.
 1. Select **Import**.
-<<<<<<< HEAD
-    {{<image filename="images/rc/database-configuration-import.png" alt="The Import dataset section and Import button." >}}
-=======
->>>>>>> fdccfd64
+    {{<image filename="images/rc/database-configuration-import.png" alt="The Import dataset section and Import button." >}}
 1. Enter the details for the RDB file:
     - Source type - Select **Azure Blob Storage**.
     - Source path - Enter the URL for the RDB file:
