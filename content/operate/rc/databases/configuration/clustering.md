---
Title: Clustering Redis Databases
alwaysopen: false
categories:
- docs
- operate
- rc
description: Redis Cloud uses clustering to manage very large databases (25 GB and
  larger).  Here, you'll learn how to manage clustering and how to use hashing policies
  to control how data is managed.
linkTitle: Clustering
weight: $weight
aliases:
    - /operate/rc/concepts/clustering
---
For very large databases, Redis Cloud distributes database data to different cloud instances.  For example:

- When data grows beyond the the RAM resources of a single server.

    Multiple shards should be used when data grows to 25 GB (50 GB for Auto Tiering) to create multiple shards.

- The operations performed against the database are CPU intensive enough to degrade performance.

    Clustering distributes operational load, whether to instances on the same server or across multiple servers.

This distribution is called _clustering_ because it manages the way data is distributed throughout the cluster of nodes that support the database.

## How data is distributed

A Redis Cloud cluster is a set of managed Redis processes and cloud instances,
with each process managing a subset of the database keyspace.
Clustering uses multiple cores and resources of multiple instances to overcome scaling challenges.

In a Redis Cloud cluster, the keyspace is partitioned into hash
slots. At any given time a hash slot resides on and is managed by a single
Redis server. 

An instance that belongs to a cluster can manage multiple hash
slots. This division of the key space, known as _sharding_, is achieved by
hashing the key names, or parts of these (key hash tags), in order to
obtain the hash slot in which a key should reside.

Even when using multiple Redis processes, the use of a Redis
Enterprise Cloud cluster is nearly transparent to the application that
uses it. The cluster is accessible via a single endpoint that
automatically routes all operations to the relevant shards, without the
complexity of a cluster-aware Redis client. This allows applications to
benefit from using the cluster without performing any code changes, even
if they were not designed to use it beforehand.

When creating or editing a Redis database on Redis Cloud, the
system automatically calculates the number of shards needed based on
the database memory limit and required throughput.

<!--  DOC-439: Stubbing out for initial pass
{{< note >}}
For Redis Cloud Essentials, clustering is only available in the
"Pay-As-You-Go" subscription.
{{< image filename="/images/rc/clustering-subscription.png" >}}
{{< /note >}}
-->

## Multi-key operations {#multikey-operations}

Operations on multiple keys in a sharded Redis Cloud cluster
are supported, with the following limitations:

1. **Multi-key commands:** Redis offers several commands that accept
    multiple keys as arguments. In a sharded setup, you can run multi-key commands
    only if all the affected keys reside in the same slot (thus on the same shard).
    This restriction applies to all mulit-key commands, including BITOP, BLPOP, BRPOP, BRPOPLPUSH, MSETNX,
    RPOPLPUSH, SDIFF, SDIFFSTORE, SINTER, SINTERSTORE, SMOVE, SORT,
    SUNION, XREAD, XREADGROUP, ZINTER, ZINTERSTORE, ZUNION, ZUNIONSTORE, ZDIFF, ZDIFFSTORE
1. **Geo commands:** In GEORADIUS/GEORADIUSBYMEMBER/GEOSEARCHSTORE commands, the
    STORE and STOREDIST options can only be used when all affected keys
    reside in the same slot.
1. **Transactions:** All operations within a WATCH/MULTI/EXEC block
    should be performed on keys that are in the same slot.
1. **Lua scripts:** All keys that are used by the script must reside in
    the same slot and need to be provided as arguments to the
    EVAL/EVALSHA commands (as per the Redis specification).
1. **Renaming/Copy keys:** The use of the RENAME/RENAMENX/COPY commands is
    allowed only when both the key's original name and its new name are
    mapped to the same hash slot.
1. **Variadic commands**: The use of (MGET, MSET, HMGET, HMSET, etc..)
    and pipelining are supported with Redis Cloud cluster
    like if it were a non-cluster DB.

## Manage the hashing policy

Redis defaults to the [standard hashing policy]({{< relref "/operate/rs/databases/durability-ha/clustering#standard-hashing-policy" >}}). 
The clustering configuration of a Redis Cloud instance can be changed. 
However, hashing policy changes delete existing data 
(FLUSHDB) before they're applied. 

These changes include:

1. Changing the hashing policy, either from standard to custom or vice versa.
1. Changing the order of custom hashing policy rules.
1. Adding rules before existing ones in the custom hashing policy.
1. Deleting rules from the custom hashing policy.
1. Disabling clustering for the database.

### Standard hashing policy

When using the standard hashing policy, a Redis Cloud cluster
behaves like a standard Redis cluster, and hashing is
performed as follows:

1. Keys with a hashtag: a key's hashtag is any substring between '{'
    and '}' in the key's name. That means that when a key's name
    includes the pattern '{...}', the hashtag is used as input for the
    hashing function. For example, the following key names have the same
    hashtag and are mapped to the same slot: foo{bar},
    {bar}baz & foo{bar}baz.
1. Keys without a hashtag: when a key doesn't contain the '{...}'
    pattern, the entire key's name is used for hashing.

You can use the '{...}' pattern to direct related keys to the same hash
slot, so that multi-key operations are supported on them. On the other
hand, not using a hashtag in the key's name results in a
(statistically) even distribution of keys across the keyspace's shards, 
which improves resource utilization. 
If your application does not perform multi-key operations, you don't
need to construct key names with hashtags.

### Custom hashing policy

A Redis Cloud  cluster can be configured to use a custom hashing
policy. A custom hashing policy is required when different keys need to
be kept together on the same shard to allow multi-key operations. Redis
Cloud's custom hashing policy is provided via a set of Perl
Compatible Regular Expressions (PCRE) rules that describe the dataset's
key name patterns.

To configure a custom hashing policy, enter regular expression (RegEx)
rules that identify the substring in the key's name - hashtag - on
which hashing will be done. The hashing tag is denoted in the RegEx by
the use of the \`tag\` named subpattern. Different keys that have the
same hashtag will be stored and managed in the same slot.

Once you enable the custom hashing policy, the Redis Cloud's
default RegEx rules that implement the standard hashing policy are:

| RegEx Rule | Description |
|-----------|-----------------|
| .\*{(?\<tag\>.\*)}.\* | Hashing is done on the substring between the curly braces. |
| (?\<tag\>.\*) | The entire key's name is used for hashing. |

You can modify existing rules, add new ones, delete rules, or change
their order to suit your application's requirements.

### Custom hashing policy notes and limitations

1. You can define up to 32 RegEx rules, each up to 256 characters.
1. RegEx rules are evaluated by their order.
1. The first rule matched is used; strive to place common key name
    patterns at the beginning of the rule list.
1. Key names that do not match any of the RegEx rules trigger an
    error.
1. The '.\*(?\<tag\>)' RegEx rule forces keys into a single slot as the
    hash key is always empty. When used, this should be the last
    catch-all rule.
1. The following flag is enabled in our regular expression parser:
   - **PCRE_ANCHORED:** the pattern is constrained to match only at
        the start of the string which is being searched.

## Dataset size {#dataset-size}

The dataset size of a database is a part of the full memory limit for the database. The memory limit represents the maximum amount of memory for the database, which includes data values, keys, module data, and overhead for specific features.  High availability features, such as replication and Active-Active,  increase memory consumption, so in those cases your dataset size and memory limit will be different.

For Redis Cloud Essentials, the plan size refers to the full memory limit, not the dataset size. Both the total memory limit and dataset size are listed under **Database details** when you create an Essentials database.

For Redis Cloud Pro, you define your dataset size when you create the database, and we calculate your total memory limit based on the features you choose. 

Here are some general guidelines:

- Memory limit represents an upper limit.  You cannot store more data than the memory limit.  Depending on your other selections, available memory for data may be less than expected.

<<<<<<< HEAD
- [Replication]({{< relref "/operate/rc/databases/configuration/high-availability" >}}) doubles memory consumption; that is, 512MB of data requires at least 1GB of memory limit when replication is enabled. This affects both Redis Cloud Pro and Redis Cloud Essentials. For example, if you subscribe to a 1 GB Essentials plan, we will allocate 512 MB for your dataset and the other 512 MB for replication.
=======
- [Replication]({{< relref "/operate/rc/databases/configuration/high-availability" >}}) doubles memory consumption; that is, 512 MB of data requires at least 1 GB of memory limit when replication is enabled. This affects both Redis Cloud Pro and Redis Cloud Essentials. For example, if you subscribe to a 1 GB Essentials plan, Redis will allocate 512 MB for your dataset and the other 512 MB for replication.
>>>>>>> 40c70082

- [Active-Active]({{< relref "/operate/rc/databases/configuration/active-active-redis" >}}) also doubles memory consumption and the effect is cumulative with replication's impact. Since Active-Active requires replication to be turned on, the memory limit impact can be as large as four times (4x) the original data size.

- [Advanced capabilities]({{< relref "/operate/rc/databases/configuration/advanced-capabilities" >}}) also consume memory. For search databases, consider index size when you size your database.

Memory limits in Redis Cloud are subject to the same considerations as Redis Enterprise Software; to learn more, see [Database memory limits]({{< relref "/operate/rs/databases/memory-performance/memory-limit.md" >}}).

## Throughput

Throughput is the amount of operations a database can handle over a certain period of time. For Redis Cloud databases, throughput is defined in operations per second (ops/sec).

For a Redis Cloud Pro subscription, you define throughput for a database when you create it. For a Redis Cloud Essentials subscription, your maximum throughput depends on your plan.

We assume a typical workload that includes a different mix of commands and an average key and value size of 1KB. Therefore, your actual throughput may be higher or lower than the throughput you set when you create your database. The following properties can affect your database's throughput:
- **Command complexity**: O(N) and O(log(N)) commands will take more time than O(1) commands, and will affect throughput accordingly.
- **Key and value sizing**: If your database's keys and values are very large, your actual throughput may be lower than expected. If the keys and values are smaller than the typical workload, the actual throughput might be higher than expected.
- **Replication**: Using [multi-zone replication]({{< relref "/operate/rc/databases/configuration/high-availability" >}}) affects throughput as each write operation is executed asynchronously in each zone.
- **Security**: Some security options, such as [transport layer security]({{< relref "/operate/rc/security/database-security/tls-ssl" >}}), may affect throughput.
- **Number of client connections**: The number of client connections affects throughput. Increasing or decreasing the number of client connections can result in higher or lower throughput.

## Cluster API

{{< embed-md "oss-cluster-api-intro.md"  >}}

The Cluster API is only supported on Redis Cloud Pro databases. You can enable it in the Scalability section of the configuration screen.

Review [Redis Cluster API architecture]({{< relref "/operate/rs/clusters/optimize/oss-cluster-api" >}}) to determine if you should enable this feature for your database.<|MERGE_RESOLUTION|>--- conflicted
+++ resolved
@@ -177,11 +177,7 @@
 
 - Memory limit represents an upper limit.  You cannot store more data than the memory limit.  Depending on your other selections, available memory for data may be less than expected.
 
-<<<<<<< HEAD
-- [Replication]({{< relref "/operate/rc/databases/configuration/high-availability" >}}) doubles memory consumption; that is, 512MB of data requires at least 1GB of memory limit when replication is enabled. This affects both Redis Cloud Pro and Redis Cloud Essentials. For example, if you subscribe to a 1 GB Essentials plan, we will allocate 512 MB for your dataset and the other 512 MB for replication.
-=======
 - [Replication]({{< relref "/operate/rc/databases/configuration/high-availability" >}}) doubles memory consumption; that is, 512 MB of data requires at least 1 GB of memory limit when replication is enabled. This affects both Redis Cloud Pro and Redis Cloud Essentials. For example, if you subscribe to a 1 GB Essentials plan, Redis will allocate 512 MB for your dataset and the other 512 MB for replication.
->>>>>>> 40c70082
 
 - [Active-Active]({{< relref "/operate/rc/databases/configuration/active-active-redis" >}}) also doubles memory consumption and the effect is cumulative with replication's impact. Since Active-Active requires replication to be turned on, the memory limit impact can be as large as four times (4x) the original data size.
 
