--- conflicted
+++ resolved
@@ -19,15 +19,11 @@
 1. In the AWS IAM console, go to **Policies** > **Create policy**.
 1. In the **JSON** tab, paste the contents of the RedisLabsInstanceRolePolicy.json policy file, shown here:
 
-<<<<<<< HEAD
     {{< expand "View RedisLabsInstanceRolePolicy.json" >}}
 ```js
 {
     "Version": "2012-10-17",
     "Statement": [
-=======
-    ```js
->>>>>>> 55a6ce6f
     {
         "Version": "2012-10-17",
         "Statement": [
@@ -125,14 +121,10 @@
         }
         ]
     }
-<<<<<<< HEAD
     ]
 }
 ```
     {{< /expand >}}
-=======
-    ```
->>>>>>> 55a6ce6f
 
 
 1. Validate it and then select **Review Policy**.
@@ -160,13 +152,9 @@
 1. In the AWS IAM console, go to **Policies** > **Create policy**.
 1. In the **JSON** tab, paste the contents of the RedisLabsIAMUserRestrictedPolicy.json policy file.
 
-<<<<<<< HEAD
     {{< expand "View RedislabsIAMUserRestrictedPolicy.json" >}}
 {{% code-include file="rv/RedisLabsIAMUserRestrictedPolicy.json" language="js" %}}
     {{< /expand >}}
-=======
-	{{% code-include file="rv/RedisLabsIAMUserRestrictedPolicy.json" language="js" %}}
->>>>>>> 55a6ce6f
 
 1. Validate the policy and click **Review Policy**.
 1. Enter `RedislabsIAMUserRestrictedPolicy` as the policy name and click **Create Policy**.
